:github-tag: master
:github-repo: spring-cloud/spring-cloud-gateway
:github-raw: https://raw.githubusercontent.com/{github-repo}/{github-tag}
:github-code: https://github.com/{github-repo}/tree/{github-tag}
:all: {asterisk}{asterisk}
:nofooter:
:imagesdir: ./images
:imagesurl: {github-raw}/docs/src/main/asciidoc/images
= Spring Cloud Gateway

*{spring-cloud-version}*

include::intro.adoc[]

[[gateway-starter]]
== How to Include Spring Cloud Gateway

To include Spring Cloud Gateway in your project use the starter with group `org.springframework.cloud`
and artifact id `spring-cloud-starter-gateway`. See the http://projects.spring.io/spring-cloud/[Spring Cloud Project page]
for details on setting up your build system with the current Spring Cloud Release Train.

If you include the starter, but, for some reason, you do not want the gateway to be enabled, set `spring.cloud.gateway.enabled=false`.

IMPORTANT: Spring Cloud Gateway requires the Netty runtime provided by Spring Boot and Spring Webflux. It does not work in a traditional Servlet Container or built as a WAR.

== Glossary

* *Route*: Route the basic building block of the gateway. It is defined by an ID, a destination URI, a collection of predicates and a collection of filters. A route is matched if aggregate predicate is true.
* *Predicate*: This is a http://docs.oracle.com/javase/8/docs/api/java/util/function/Predicate.html[Java 8 Function Predicate]. The input type is a http://docs.spring.io/spring/docs/5.0.x/javadoc-api/org/springframework/web/server/ServerWebExchange.html[Spring Framework `ServerWebExchange`]. This allows developers to match on anything from the HTTP request, such as headers or parameters.
* *Filter*: These are instances http://docs.spring.io/spring/docs/5.0.x/javadoc-api/org/springframework/web/server/GatewayFilter.html[Spring Framework `GatewayFilter`] constructed in with a specific factory. Here, requests and responses can be modified before or after sending the downstream request.

[[gateway-how-it-works]]
== How It Works

image::{imagesurl}/spring_cloud_gateway_diagram.png[Spring Cloud Gateway Diagram]

Clients make requests to Spring Cloud Gateway. If the Gateway Handler Mapping determines that a request matches a Route, it is sent to the Gateway Web Handler. This handler runs sends the request through a filter chain that is specific to the request. The reason the filters are divided by the dotted line, is that filters may execute logic before the proxy request is sent or after. All "pre" filter logic is executed, then the proxy request is made. After the proxy request is made, the "post" filter logic is executed.

NOTE: URIs defined in routes without a port will get a default port set to 80 and 443 for HTTP and HTTPS URIs respectively.

[[gateway-request-predicates-factories]]
== Route Predicate Factories

Spring Cloud Gateway matches routes as part of the Spring WebFlux `HandlerMapping` infrastructure. Spring Cloud Gateway includes many built-in Route Predicate Factories. All of these predicates match on different attributes of the HTTP request. Multiple Route Predicate Factories can be combined and are combined via logical `and`.

=== After Route Predicate Factory
The After Route Predicate Factory takes one parameter, a datetime. This predicate matches requests that happen after the current datetime.

.application.yml
[source,yaml]
----
spring:
  cloud:
    gateway:
      routes:
      - id: after_route
        uri: http://example.org
        predicates:
        - After=2017-01-20T17:42:47.789-07:00[America/Denver]
----

This route matches any request after Jan 20, 2017 17:42 Mountain Time (Denver).

=== Before Route Predicate Factory
The Before Route Predicate Factory takes one parameter, a datetime. This predicate matches requests that happen before the current datetime.

.application.yml
[source,yaml]
----
spring:
  cloud:
    gateway:
      routes:
      - id: before_route
        uri: http://example.org
        predicates:
        - Before=2017-01-20T17:42:47.789-07:00[America/Denver]
----

This route matches any request before Jan 20, 2017 17:42 Mountain Time (Denver).

=== Between Route Predicate Factory
The Between Route Predicate Factory takes two parameters, datetime1 and datetime2. This predicate matches requests that happen after datetime1 and before datetime2. The datetime2 parameter must be after datetime1.

.application.yml
[source,yaml]
----
spring:
  cloud:
    gateway:
      routes:
      - id: between_route
        uri: http://example.org
        predicates:
        - Between=2017-01-20T17:42:47.789-07:00[America/Denver], 2017-01-21T17:42:47.789-07:00[America/Denver]
----

This route matches any request after Jan 20, 2017 17:42 Mountain Time (Denver) and before Jan 21, 2017 17:42 Mountain Time (Denver). This could be useful for maintenance windows.

=== Cookie Route Predicate Factory
The Cookie Route Predicate Factory takes two parameters, the cookie name and a regular expression. This predicate matches cookies that have the given name and the value matches the regular expression.

.application.yml
[source,yaml]
----
spring:
  cloud:
    gateway:
      routes:
      - id: cookie_route
        uri: http://example.org
        predicates:
        - Cookie=chocolate, ch.p
----

This route matches the request has a cookie named `chocolate` who's value matches the `ch.p` regular expression.

=== Header Route Predicate Factory
The Header Route Predicate Factory takes two parameters, the header name and a regular expression. This predicate matches with a header that has the given name and the value matches the regular expression.

.application.yml
[source,yaml]
----
spring:
  cloud:
    gateway:
      routes:
      - id: header_route
        uri: http://example.org
        predicates:
        - Header=X-Request-Id, \d+
----

This route matches if the request has a header named `X-Request-Id` whos value matches the `\d+` regular expression (has a value of one or more digits).

=== Host Route Predicate Factory
The Host Route Predicate Factory takes one parameter: a list of host name patterns. The pattern is an Ant style pattern with `.` as the separator. This predicates matches the `Host` header that matches the pattern.

.application.yml
[source,yaml]
----
spring:
  cloud:
    gateway:
      routes:
      - id: host_route
        uri: http://example.org
        predicates:
<<<<<<< HEAD
        - Host=**.somehost.org,**.anotherhost.org
----

This route would match if the request has a `Host` header has the value `www.somehost.org` or `beta.somehost.org` or `www.anotherhost.org`.
=======
        - Host={sub}.somehost.org
----

Ant patterns work as well, such as `**.somehost.org`.

This route would match if the request has a `Host` header has the value `www.somehost.org` or `beta.somehost.org`.
>>>>>>> 0da60bbe

This predicate extracts the URI template variables (like `sub` defined in the example above) as a map of names and values and places it in the `ServerWebExchange.getAttributes()` with a key defined in `ServerWebExchangeUtils.URI_TEMPLATE_VARIABLES_ATTRIBUTE`. Those values are then available for use by <<gateway-route-filters,GatewayFilter Factories>>


=== Method Route Predicate Factory
The Method Route Predicate Factory takes one parameter: the HTTP method to match.

.application.yml
[source,yaml]
----
spring:
  cloud:
    gateway:
      routes:
      - id: method_route
        uri: http://example.org
        predicates:
        - Method=GET
----

This route would match if the request method was a `GET`.

=== Path Route Predicate Factory
The Path Route Predicate Factory takes two parameter: a list of Spring `PathMatcher` patterns and an optional flag to `matchOptionalTrailingSeparator`.

.application.yml
[source,yaml]
----
spring:
  cloud:
    gateway:
      routes:
      - id: host_route
        uri: http://example.org
        predicates:
        - Path=/foo/{segment},/bar/{segment}
----

This route would match if the request path was, for example: `/foo/1` or `/foo/bar` or `/bar/baz`.

This predicate extracts the URI template variables (like `segment` defined in the example above) as a map of names and values and places it in the `ServerWebExchange.getAttributes()` with a key defined in `ServerWebExchangeUtils.URI_TEMPLATE_VARIABLES_ATTRIBUTE`. Those values are then available for use by <<gateway-route-filters,GatewayFilter Factories>>

A utility method is available to make access to these variables easier.

[source,java]
----
Map<String, String> uriVariables = ServerWebExchangeUtils.getPathPredicateVariables(exchange);

String segment = uriVariables.get("segment");
----

=== Query Route Predicate Factory
The Query Route Predicate Factory takes two parameters: a required `param` and an optional `regexp`.

.application.yml
[source,yaml]
----
spring:
  cloud:
    gateway:
      routes:
      - id: query_route
        uri: http://example.org
        predicates:
        - Query=baz
----

This route would match if the request contained a `baz` query parameter.

.application.yml
[source,yaml]
----
spring:
  cloud:
    gateway:
      routes:
      - id: query_route
        uri: http://example.org
        predicates:
        - Query=foo, ba.
----

This route would match if the request contained a `foo` query parameter whose value matched the `ba.` regexp, so `bar` and `baz` would match.


=== RemoteAddr Route Predicate Factory
The RemoteAddr Route Predicate Factory takes a list (min size 1) of CIDR-notation (IPv4 or IPv6) strings, e.g. `192.168.0.1/16` (where `192.168.0.1` is an IP address and `16` is a subnet mask).

.application.yml
[source,yaml]
----
spring:
  cloud:
    gateway:
      routes:
      - id: remoteaddr_route
        uri: http://example.org
        predicates:
        - RemoteAddr=192.168.1.1/24
----

This route would match if the remote address of the request was, for example, `192.168.1.10`.

==== Modifying the way remote addresses are resolved
By default the RemoteAddr Route Predicate Factory uses the remote address from the incoming request.
This may not match the actual client IP address if Spring Cloud Gateway sits behind a proxy layer.

You can customize the way that the remote address is resolved by setting a custom `RemoteAddressResolver`.
Spring Cloud Gateway comes with one non-default remote address resolver which is based off of the https://developer.mozilla.org/en-US/docs/Web/HTTP/Headers/X-Forwarded-For[X-Forwarded-For header], `XForwardedRemoteAddressResolver`.

`XForwardedRemoteAddressResolver` has two static constructor methods which take different approaches to security:

`XForwardedRemoteAddressResolver::trustAll` returns a `RemoteAddressResolver` which always takes the first IP address found in the `X-Forwarded-For` header.
This approach is vulnerable to spoofing, as a malicious client could set an initial value for the `X-Forwarded-For` which would be accepted by the resolver.

`XForwardedRemoteAddressResolver::maxTrustedIndex` takes an index which correlates to the number of trusted infrastructure running in front of Spring Cloud Gateway.
If Spring Cloud Gateway is, for example only accessible via HAProxy, then a value of 1 should be used.
If two hops of trusted infrastructure are required before Spring Cloud Gateway is accessible, then a value of 2 should be used.

Given the following header value:

[source]
X-Forwarded-For: 0.0.0.1, 0.0.0.2, 0.0.0.3


The `maxTrustedIndex` values below will yield the following remote addresses.

[options="header"]
|===
|`maxTrustedIndex`           | result
|[`Integer.MIN_VALUE`,0]     | (invalid, `IllegalArgumentException` during initialization)
|1                           | 0.0.0.3
|2                           | 0.0.0.2
|3                           | 0.0.0.1
|[4, `Integer.MAX_VALUE`]    | 0.0.0.1
|===
[[gateway-route-filters]]

Using Java config:

GatewayConfig.java
[source,java]
----
RemoteAddressResolver resolver = XForwardedRemoteAddressResolver
    .maxTrustedIndex(1);

...

.route("direct-route",
    r -> r.remoteAddr("10.1.1.1", "10.10.1.1/24")
        .uri("https://downstream1")
.route("proxied-route",
    r -> r.remoteAddr(resolver,  "10.10.1.1", "10.10.1.1/24")
        .uri("https://downstream2")
)
----

== GatewayFilter Factories

Route filters allow the modification of the incoming HTTP request or outgoing HTTP response in some manner. Route filters are scoped to a particular route. Spring Cloud Gateway includes many built-in GatewayFilter Factories.

NOTE For more detailed examples on how to use any of the following filters, take a look at the https://github.com/spring-cloud/spring-cloud-gateway/tree/master/spring-cloud-gateway-core/src/test/java/org/springframework/cloud/gateway/filter/factory[unit tests].

=== AddRequestHeader GatewayFilter Factory
The AddRequestHeader GatewayFilter Factory takes a name and value parameter.

.application.yml
[source,yaml]
----
spring:
  cloud:
    gateway:
      routes:
      - id: add_request_header_route
        uri: http://example.org
        filters:
        - AddRequestHeader=X-Request-Foo, Bar
----

This will add `X-Request-Foo:Bar` header to the downstream request's headers for all matching requests.

=== AddRequestParameter GatewayFilter Factory
The AddRequestParameter GatewayFilter Factory takes a name and value parameter.

.application.yml
[source,yaml]
----
spring:
  cloud:
    gateway:
      routes:
      - id: add_request_parameter_route
        uri: http://example.org
        filters:
        - AddRequestParameter=foo, bar
----

This will add `foo=bar` to the downstream request's query string for all matching requests.

=== AddResponseHeader GatewayFilter Factory
The AddResponseHeader GatewayFilter Factory takes a name and value parameter.

.application.yml
[source,yaml]
----
spring:
  cloud:
    gateway:
      routes:
      - id: add_request_header_route
        uri: http://example.org
        filters:
        - AddResponseHeader=X-Response-Foo, Bar
----

This will add `X-Response-Foo:Bar` header to the downstream response's headers for all matching requests.

[[hystrix]]
=== Hystrix GatewayFilter Factory
https://github.com/Netflix/Hystrix[Hystrix] is a library from Netflix that implements the https://martinfowler.com/bliki/CircuitBreaker.html[circuit breaker pattern].
The Hystrix GatewayFilter allows you to introduce circuit breakers to your gateway routes, protecting your services from cascading failures and allowing you to provide fallback responses in the event of downstream failures.

To enable Hystrix GatewayFilters in your project, add a dependency on `spring-cloud-starter-netflix-hystrix` from http://cloud.spring.io/spring-cloud-netflix/[Spring Cloud Netflix].

The Hystrix GatewayFilter Factory requires a single `name` parameter, which is the name of the `HystrixCommand`.

.application.yml
[source,yaml]
----
spring:
  cloud:
    gateway:
      routes:
      - id: hystrix_route
        uri: http://example.org
        filters:
        - Hystrix=myCommandName
----

This wraps the remaining filters in a `HystrixCommand` with command name `myCommandName`.

The Hystrix filter can also accept an optional `fallbackUri` parameter. Currently, only `forward:` schemed URIs are supported. If the fallback is called, the request will be forwarded to the controller matched by the URI.


.application.yml
[source,yaml]
----
spring:
  cloud:
    gateway:
      routes:
      - id: hystrix_route
        uri: lb://backing-service:8088
        predicates:
        - Path=/consumingserviceendpoint
        filters:
        - name: Hystrix
          args:
            name: fallbackcmd
            fallbackUri: forward:/incaseoffailureusethis
        - RewritePath=/consumingserviceendpoint, /backingserviceendpoint
----
This will forward to the `/incaseoffailureusethis` URI when the Hystrix fallback is called. Note that this example also demonstrates (optional) Spring Cloud Netflix Ribbon load-balancing via the `lb` prefix on the destination URI.

The primary scenario is to use the `fallbackUri` to an internal controller or handler within the gateway app.
However, it is also possible to reroute the request to a controller or handler in an external application, like so:

.application.yml
[source,yaml]
----
spring:
  cloud:
    gateway:
      routes:
      - id: ingredients
        uri: lb://ingredients
        predicates:
        - Path=//ingredients/**
        filters:
        - name: Hystrix
          args:
            name: fetchIngredients
            fallbackUri: forward:/fallback
      - id: ingredients-fallback
        uri: http://localhost:9994
        predicates:
        - Path=/fallback
----

In this example, there is no `fallback` endpoint or handler in the gateway application, however, there is one in another
app, registered under `http://localhost:9994`.

In case of the request being forwarded to fallback, the Hystrix Gateway filter also provides the `Throwable` that has
caused it. It's added to the `ServerWebExchange` as the
`ServerWebExchangeUtils.HYSTRIX_EXECUTION_EXCEPTION_ATTR` attribute that can be used when
handling the fallback within the gateway app.

For the external controller/ handler scenario, headers can be added with exception details. You can find more information
on it in  the <<fallback-headers, FallbackHeaders GatewayFilter Factory section>>.

Hystrix settings (such as timeouts) can be configured with global defaults or on a route by route basis using application properties as explained on the https://github.com/Netflix/Hystrix/wiki/Configuration[Hystrix wiki].

To set a 5 second timeout for the example route above, the following configuration would be used:

.application.yml
[source,yaml]
hystrix.command.fallbackcmd.execution.isolation.thread.timeoutInMilliseconds: 5000

[[fallback-headers]]
=== FallbackHeaders GatewayFilter Factory

The `FallbackHeaders` factory allows you to add Hystrix execution exception details in headers of a request forwarded to
a `fallbackUri` in an external application, like in the following scenario:

.application.yml
[source,yaml]
----
spring:
  cloud:
    gateway:
      routes:
      - id: ingredients
        uri: lb://ingredients
        predicates:
        - Path=//ingredients/**
        filters:
        - name: Hystrix
          args:
            name: fetchIngredients
            fallbackUri: forward:/fallback
      - id: ingredients-fallback
        uri: http://localhost:9994
        predicates:
        - Path=/fallback
        filters:
        - name: FallbackHeaders
          args:
            executionExceptionTypeHeaderName: Test-Header
----

In this example, after an execution exception occurs while running the `HystrixCommand`, the request will be forwarde to
the `fallback` endpoint or handler in an app running on `localhost:9994`. The headers with the exception type, message
and -if available- root cause exception type and message will be added to that request by the `FallbackHeaders` filter.

The names of the headers can be overwritten in the config by setting the values of the arguments listed below, along with
their default values:

* `executionExceptionTypeHeaderName` (`"Execution-Exception-Type"`)
* `executionExceptionMessageHeaderName` (`"Execution-Exception-Message"`)
* `rootCauseExceptionTypeHeaderName` (`"Root-Cause-Exception-Type"`)
* `rootCauseExceptionMessageHeaderName` (`"Root-Cause-Exception-Message"`)

You can find more information on how Hystrix works with Gateway in the <<hystrix, Hystrix GatewayFilter Factory section>>.

=== PrefixPath GatewayFilter Factory
The PrefixPath GatewayFilter Factory takes a single `prefix` parameter.

.application.yml
[source,yaml]
----
spring:
  cloud:
    gateway:
      routes:
      - id: prefixpath_route
        uri: http://example.org
        filters:
        - PrefixPath=/mypath
----

This will prefix `/mypath` to the path of all matching requests. So a request to `/hello`, would be sent to `/mypath/hello`.

=== PreserveHostHeader GatewayFilter Factory
The PreserveHostHeader GatewayFilter Factory has not parameters. This filter, sets a request attribute that the routing filter will inspect to determine if the original host header should be sent, rather than the host header determined by the http client.

.application.yml
[source,yaml]
----
spring:
  cloud:
    gateway:
      routes:
      - id: preserve_host_route
        uri: http://example.org
        filters:
        - PreserveHostHeader
----

=== RequestRateLimiter GatewayFilter Factory

The RequestRateLimiter GatewayFilter Factory is uses a `RateLimiter` implementation to determine if the current request is allowed to proceed. If it is not, a status of `HTTP 429 - Too Many Requests` (by default) is returned.

This filter takes an optional `keyResolver` parameter and parameters specific to the rate limiter (see below).

`keyResolver` is a bean that implements the `KeyResolver` interface. In configuration, reference the bean by name using SpEL. `#{@myKeyResolver}` is a SpEL expression referencing a bean with the name `myKeyResolver`.

.KeyResolver.java
[source,java]
----
public interface KeyResolver {
	Mono<String> resolve(ServerWebExchange exchange);
}
----

The `KeyResolver` interface allows pluggable strategies to derive the key for limiting requests. In future milestones, there will be some `KeyResolver` implementations.

The default implementation of `KeyResolver` is the `PrincipalNameKeyResolver` which retrieves the `Principal` from the `ServerWebExchange` and calls `Principal.getName()`.

By default, if the `KeyResolver` does not find a key, requests will be denied. This behavior can be adjust with the `spring.cloud.gateway.filter.request-rate-limiter.deny-empty-key` (true or false) and `spring.cloud.gateway.filter.request-rate-limiter.empty-key-status-code` properties.

NOTE: The RequestRateLimiter is not configurable via the "shortcut" notation. The example below is __invalid__

.application.properties
----
# INVALID SHORTCUT CONFIGURATION
spring.cloud.gateway.routes[0].filters[0]=RequestRateLimiter=2, 2, #{@userkeyresolver}
----

==== Redis RateLimiter

The redis implementation is based off of work done at https://stripe.com/blog/rate-limiters[Stripe]. It requires the use of the `spring-boot-starter-data-redis-reactive` Spring Boot starter.

The algorithm used is the https://en.wikipedia.org/wiki/Token_bucket[Token Bucket Algorithm].

The `redis-rate-limiter.replenishRate` is how many requests per second do you want a user to be allowed to do, without any dropped requests. This is the rate that the token bucket is filled.

The `redis-rate-limiter.burstCapacity` is the maximum number of requests a user is allowed to do in a single second. This is the number of tokens the token bucket can hold. Setting this value to zero will block all requests.

A steady rate is accomplished by setting the same value in `replenishRate` and `burstCapacity`. Temporary bursts can be allowed by setting `burstCapacity` higher than `replenishRate`. In this case, the rate limiter needs to be allowed some time between bursts (according to `replenishRate`), as 2 consecutive bursts will result in dropped requests (`HTTP 429 - Too Many Requests`).

.application.yml
[source,yaml]
----
spring:
  cloud:
    gateway:
      routes:
      - id: requestratelimiter_route
        uri: http://example.org
        filters:
        - name: RequestRateLimiter
          args:
            redis-rate-limiter.replenishRate: 10
            redis-rate-limiter.burstCapacity: 20

----

.Config.java
[source,java]
----
@Bean
KeyResolver userKeyResolver() {
    return exchange -> Mono.just(exchange.getRequest().getQueryParams().getFirst("user"));
}
----

This defines a request rate limit of 10 per user. A burst of 20 is allowed, but the next second only 10 requests will be available. The `KeyResolver` is a simple one that gets the `user` request parameter (note: this is not recommended for production).

A rate limiter can also be defined as a bean implementing the `RateLimiter` interface. In configuration, reference the bean by name using SpEL. `#{@myRateLimiter}` is a SpEL expression referencing a bean with the name `myRateLimiter`.

.application.yml
[source,yaml]
----
spring:
  cloud:
    gateway:
      routes:
      - id: requestratelimiter_route
        uri: http://example.org
        filters:
        - name: RequestRateLimiter
          args:
            rate-limiter: "#{@myRateLimiter}"
            key-resolver: "#{@userKeyResolver}"

----

=== RedirectTo GatewayFilter Factory
The RedirectTo GatewayFilter Factory takes a `status` and a `url` parameter. The status should be a 300 series redirect http code, such as 301. The url should be a valid url. This will be the value of the `Location` header.

.application.yml
[source,yaml]
----
spring:
  cloud:
    gateway:
      routes:
      - id: prefixpath_route
        uri: http://example.org
        filters:
        - RedirectTo=302, http://acme.org
----

This will send a status 302 with a `Location:http://acme.org` header to perform a redirect.

=== RemoveNonProxyHeaders GatewayFilter Factory
The RemoveNonProxyHeaders GatewayFilter Factory removes headers from forwarded requests. The default list of headers that is removed comes from the https://tools.ietf.org/html/draft-ietf-httpbis-p1-messaging-14#section-7.1.3[IETF].

.The default removed headers are:
 *  Connection
 *  Keep-Alive
 *  Proxy-Authenticate
 *  Proxy-Authorization
 *  TE
 *  Trailer
 *  Transfer-Encoding
 *  Upgrade

To change this, set the `spring.cloud.gateway.filter.remove-non-proxy-headers.headers` property to the list of header names to remove.

=== RemoveRequestHeader GatewayFilter Factory
The RemoveRequestHeader GatewayFilter Factory takes a `name` parameter. It is the name of the header to be removed.

.application.yml
[source,yaml]
----
spring:
  cloud:
    gateway:
      routes:
      - id: removerequestheader_route
        uri: http://example.org
        filters:
        - RemoveRequestHeader=X-Request-Foo
----

This will remove the `X-Request-Foo` header before it is sent downstream.

=== RemoveResponseHeader GatewayFilter Factory
The RemoveResponseHeader GatewayFilter Factory takes a `name` parameter. It is the name of the header to be removed.

.application.yml
[source,yaml]
----
spring:
  cloud:
    gateway:
      routes:
      - id: removeresponseheader_route
        uri: http://example.org
        filters:
        - RemoveResponseHeader=X-Response-Foo
----

This will remove the `X-Response-Foo` header from the response before it is returned to the gateway client.

=== RewritePath GatewayFilter Factory
The RewritePath GatewayFilter Factory takes a path `regexp` parameter and a `replacement` parameter. This uses Java regular expressions for a flexible way to rewrite the request path.

.application.yml
[source,yaml]
----
spring:
  cloud:
    gateway:
      routes:
      - id: rewritepath_route
        uri: http://example.org
        predicates:
        - Path=/foo/**
        filters:
        - RewritePath=/foo/(?<segment>.*), /$\{segment}
----

For a request path of `/foo/bar`, this will set the path to `/bar` before making the downstream request. Notice the `$\` which is replaced with `$` because of the YAML spec.

=== RewriteResponseHeader GatewayFilter Factory
The RewriteResponseHeader GatewayFilter Factory takes `name`, `regexp`, and `replacement` parameters. It uses Java regular expressions for a flexible way to rewrite the response header value.

.application.yml
[source,yaml]
----
spring:
  cloud:
    gateway:
      routes:
      - id: rewriteresponseheader_route
        uri: http://example.org
        filters:
        - RewriteResponseHeader=X-Response-Foo, , password=[^&]+, password=***
----

For a header value of `/42?user=ford&password=omg!what&flag=true`, it will be set to `/42?user=ford&password=\***&flag=true` after making the downstream request. Please use `$\` to mean `$` because of the YAML spec.

=== SaveSession GatewayFilter Factory
The SaveSession GatewayFilter Factory forces a `WebSession::save` operation _before_ forwarding the call downstream. This is of particular use when
using something like http://projects.spring.io/spring-session/[Spring Session] with a lazy data store and need to ensure the session state has been saved before making the forwarded call.

.application.yml
[source,yaml]
----
spring:
  cloud:
    gateway:
      routes:
      - id: save_session
        uri: http://example.org
        predicates:
        - Path=/foo/**
        filters:
        - SaveSession
----

If you are integrating http://projects.spring.io/spring-security/[Spring Security] with Spring Session, and want to ensure security details have been forwarded to the remote process, this is critical.

=== SecureHeaders GatewayFilter Factory
The SecureHeaders GatewayFilter Factory adds a number of headers to the response at the reccomendation from https://blog.appcanary.com/2017/http-security-headers.html[this blog post].

.The following headers are added (allong with default values):
 * `X-Xss-Protection:1; mode=block`
 * `Strict-Transport-Security:max-age=631138519`
 * `X-Frame-Options:DENY`
 * `X-Content-Type-Options:nosniff`
 * `Referrer-Policy:no-referrer`
 * `Content-Security-Policy:default-src 'self' https:; font-src 'self' https: data:; img-src 'self' https: data:; object-src 'none'; script-src https:; style-src 'self' https: 'unsafe-inline'`
 * `X-Download-Options:noopen`
 * `X-Permitted-Cross-Domain-Policies:none`

To change the default values set the appropriate property in the `spring.cloud.gateway.filter.secure-headers` namespace:

.Property to change:
 * `xss-protection-header`
 * `strict-transport-security`
 * `frame-options`
 * `content-type-options`
 * `referrer-policy`
 * `content-security-policy`
 * `download-options`
 * `permitted-cross-domain-policies`


=== SetPath GatewayFilter Factory
The SetPath GatewayFilter Factory takes a path `template` parameter. It offers a simple way to manipulate the request path by allowing templated segments of the path. This uses the uri templates from Spring Framework. Multiple matching segments are allowed.

.application.yml
[source,yaml]
----
spring:
  cloud:
    gateway:
      routes:
      - id: setpath_route
        uri: http://example.org
        predicates:
        - Path=/foo/{segment}
        filters:
        - SetPath=/{segment}
----

For a request path of `/foo/bar`, this will set the path to `/bar` before making the downstream request.

=== SetResponseHeader GatewayFilter Factory
The SetResponseHeader GatewayFilter Factory takes `name` and `value` parameters.

.application.yml
[source,yaml]
----
spring:
  cloud:
    gateway:
      routes:
      - id: setresponseheader_route
        uri: http://example.org
        filters:
        - SetResponseHeader=X-Response-Foo, Bar
----

This GatewayFilter replaces all headers with the given name, rather than adding. So if the downstream server responded with a `X-Response-Foo:1234`, this would be replaced with `X-Response-Foo:Bar`, which is what the gateway client would receive.

=== SetStatus GatewayFilter Factory
The SetStatus GatewayFilter Factory takes a single `status` parameter. It must be a valid Spring `HttpStatus`. It may be the integer value `404` or the string representation of the enumeration `NOT_FOUND`.

.application.yml
[source,yaml]
----
spring:
  cloud:
    gateway:
      routes:
      - id: setstatusstring_route
        uri: http://example.org
        filters:
        - SetStatus=BAD_REQUEST
      - id: setstatusint_route
        uri: http://example.org
        filters:
        - SetStatus=401
----

In either case, the HTTP status of the response will be set to 401.

=== StripPrefix GatewayFilter Factory
The StripPrefix GatewayFilter Factory takes one paramter, `parts`.  The `parts` parameter indicated the number of parts in the path to strip from the request before sending it downstream.

.application.yml
[source,yaml]
----
spring:
  cloud:
    gateway:
      routes:
      - id: nameRoot
        uri: http://nameservice
        predicates:
        - Path=/name/**
        filters:
        - StripPrefix=2
----

When a request is made through the gateway to `/name/bar/foo` the request made to `nameservice` will look like `http://nameservice/foo`.

=== Retry GatewayFilter Factory
The Retry GatewayFilter Factory takes `retries`, `statuses`, `methods`, and `series` as parameters.

* `retries`: the number of retries that should be attempted
* `statuses`: the HTTP status codes that should be retried, represented using `org.springframework.http.HttpStatus`
* `methods`: the HTTP methods that should be retried, represented using `org.springframework.http.HttpMethod`
* `series`: the series of status codes to be retried, represented using `org.springframework.http.HttpStatus.Series`

.application.yml
[source,yaml]
----
spring:
  cloud:
    gateway:
      routes:
      - id: retry_test
        uri: http://localhost:8080/flakey
        predicates:
        - Host=*.retry.com
        filters:
        - name: Retry
          args:
            retries: 3
            statuses: BAD_GATEWAY
----

NOTE: When using the retry filter with a `forward:` prefixed URL, the target endpoint should be written carefully so that in case of an error it does not do anything that could result in a response being sent to the client and committed. For example, if the target endpoint is an annotated controller, the target controller method should not return `ResponseEntity` with an error status code. Instead it should throw an `Exception`, or signal an error, e.g. via a `Mono.error(ex)` return value, which the retry filter can be configured to handle by retrying.

=== RequestSize GatewayFilter Factory
The RequestSize GatewayFilter Factory can restrict a request from reaching the downstream service , when the request size is greater than the permissible limit. The filter takes `RequestSize` as parameter which is the permissible size limit of the request defined in bytes.

.application.yml
[source,yaml]
----
spring:
  cloud:
    gateway:
      routes:
      - id: request_size_route
      uri: http://localhost:8080/upload
      predicates:
      - Path=/upload
      filters:
      - name: RequestSize
        args:
          maxSize: 5000000
----

The RequestSize GatewayFilter Factory set the response status as `413 Payload Too Large` with a additional header `errorMessage` when the Request is rejected due to size. Following is an example of such an `errorMessage` .

`errorMessage` : `Request size is larger than permissible limit. Request size is 6.0 MB where permissible limit is 5.0 MB`

NOTE: The default Request size will be set to 5 MB if not provided as filter argument in route definition.

== Global Filters

The `GlobalFilter` interface has the same signature as `GatewayFilter`. These are special filters that are conditionally applied to all routes. (This interface and usage are subject to change in future milestones).

=== Combined Global Filter and GatewayFilter Ordering

When a request comes in (and matches a Route) the Filtering Web Handler will add all instances of `GlobalFilter` and all route specific instances of `GatewayFilter` to a filter chain. This combined filter chain is sorted by the `org.springframework.core.Ordered` interface, which can be set by implementing the `getOrder()` method or by using the `@Order` annotation.

As Spring Cloud Gateway distinguishes between "pre" and "post" phases for filter logic execution (see: How It Works), the filter with the highest precedence will be the first in the "pre"-phase and the last in the "post"-phase.

.ExampleConfiguration.java
[source,java]
----
@Bean
@Order(-1)
public GlobalFilter a() {
    return (exchange, chain) -> {
        log.info("first pre filter");
        return chain.filter(exchange).then(Mono.fromRunnable(() -> {
            log.info("third post filter");
        }));
    };
}

@Bean
@Order(0)
public GlobalFilter b() {
    return (exchange, chain) -> {
        log.info("second pre filter");
        return chain.filter(exchange).then(Mono.fromRunnable(() -> {
            log.info("second post filter");
        }));
    };
}

@Bean
@Order(1)
public GlobalFilter c() {
    return (exchange, chain) -> {
        log.info("third pre filter");
        return chain.filter(exchange).then(Mono.fromRunnable(() -> {
            log.info("first post filter");
        }));
    };
}
----

=== Forward Routing Filter

The `ForwardRoutingFilter` looks for a URI in the exchange attribute `ServerWebExchangeUtils.GATEWAY_REQUEST_URL_ATTR`. If the url has a `forward` scheme (ie `forward:///localendpoint`), it will use the Spring `DispatcherHandler` to handler the request.  The path part of the request URL will be overridden with the path in the forward URL. The unmodified original url is appended to the list in the `ServerWebExchangeUtils.GATEWAY_ORIGINAL_REQUEST_URL_ATTR` attribute.

=== LoadBalancerClient Filter

The `LoadBalancerClientFilter` looks for a URI in the exchange attribute `ServerWebExchangeUtils.GATEWAY_REQUEST_URL_ATTR`. If the url has a `lb` scheme (ie `lb://myservice`), it will use the Spring Cloud `LoadBalancerClient` to resolve the name (`myservice` in the previous example) to an actual host and port and replace the URI in the same attribute. The unmodified original url is appended to the list in the `ServerWebExchangeUtils.GATEWAY_ORIGINAL_REQUEST_URL_ATTR` attribute. The filter will also look in the `ServerWebExchangeUtils.GATEWAY_SCHEME_PREFIX_ATTR` attribute to see if it equals `lb` and then the same rules apply.

.application.yml
[source,yaml]
----
spring:
  cloud:
    gateway:
      routes:
      - id: myRoute
        uri: lb://service
        predicates:
        - Path=/service/**
----

NOTE By default when a service instance cannot be found in the `LoadBalancer` a `503` will be returned.
You can configure the Gateway to return a `404` by setting `spring.cloud.gateway.loadbalancer.use404=true`.

=== Netty Routing Filter

The Netty Routing Filter runs if the url located in the `ServerWebExchangeUtils.GATEWAY_REQUEST_URL_ATTR` exchange attribute has a `http` or `https` scheme. It uses the Netty `HttpClient` to make the downstream proxy request. The response is put in the `ServerWebExchangeUtils.CLIENT_RESPONSE_ATTR` exchange attribute for use in a later filter. (There is an experimental `WebClientHttpRoutingFilter` that performs the same function, but does not require netty)

=== Netty Write Response Filter

The `NettyWriteResponseFilter` runs if there is a Netty `HttpClientResponse` in the `ServerWebExchangeUtils.CLIENT_RESPONSE_ATTR` exchange attribute. It is run after all other filters have completed and writes the proxy response back to the gateway client response. (There is an experimental `WebClientWriteResponseFilter` that performs the same function, but does not require netty)

=== RouteToRequestUrl Filter

The `RouteToRequestUrlFilter` runs if there is a `Route` object in the `ServerWebExchangeUtils.GATEWAY_ROUTE_ATTR` exchange attribute. It creates a new URI, based off of the request URI, but updated with the URI attribute of the `Route` object. The new URI is placed in the `ServerWebExchangeUtils.GATEWAY_REQUEST_URL_ATTR` exchange attribute`.

If the URI has a scheme prefix, such as `lb:ws://serviceid`, the `lb` scheme is stripped from the URI and placed in the `ServerWebExchangeUtils.GATEWAY_SCHEME_PREFIX_ATTR` for use later in the filter chain.

=== Websocket Routing Filter

The Websocket Routing Filter runs if the url located in the `ServerWebExchangeUtils.GATEWAY_REQUEST_URL_ATTR` exchange attribute has a `ws` or `wss` scheme. It uses the Spring Web Socket infrastructure to forward the Websocket request downstream.

Websockets may be load-balanced by prefixing the URI with `lb`, such as `lb:ws://serviceid`.

NOTE: If you are using https://github.com/sockjs[SockJS] as a fallback over normal http, you should configure a normal HTTP route as well as the Websocket Route.

.application.yml
[source,yaml]
----
spring:
  cloud:
    gateway:
      routes:
      # SockJS route
      - id: websocket_sockjs_route
        uri: http://localhost:3001
        predicates:
        - Path=/websocket/info/**
      # Normwal Websocket route
      - id: websocket_route
        uri: ws://localhost:3001
        predicates:
        - Path=/websocket/**
----

=== Gateway Metrics Filter

To enable Gateway Metrics add spring-boot-starter-actuator as a project dependency. Then, by default, the Gateway Metrics Filter runs as long as the property `spring.cloud.gateway.metrics.enabled` is not set to `false`. This filter adds a timer metric named "gateway.requests" with the following tags:

* `routeId`: The route id 
* `routeUri`: The URI that the API will be routed to
* `outcome`: Outcome as classified by link:https://docs.spring.io/spring-framework/docs/current/javadoc-api/org/springframework/http/HttpStatus.Series.html[HttpStatus.Series]
* `status`: Http Status of the request returned to the client

These metrics are then available to be scraped from ``/actuator/metrics/gateway.requests`` and can be easily integated with Prometheus to create a link:images/gateway-grafana-dashboard.jpeg[Grafana] link:gateway-grafana-dashboard.json[dashboard].

NOTE: To enable the pometheus endpoint add micrometer-registry-prometheus as a project dependency.

=== Making An Exchange As Routed

After the Gateway has routed a `ServerWebExchange` it will mark that exchange as "routed" by adding `gatewayAlreadyRouted`
to the exchange attributes.  Once a request has been marked as routed, other routing filters will not route the request again,
essentially skipping the filter.  There are convenience methods that you can use to mark an exchange as routed
or check if an exchange has already been routed.

* `ServerWebExchangeUtils.isAlreadyRouted` takes a `ServerWebExchange` object and checks if it has been "routed"
* `ServerWebExchangeUtils.setAlreadyRouted` takes a `ServerWebExchange` object and marks it as "routed"

== TLS / SSL
The Gateway can listen for requests on https by following the usual Spring server configuration. Example:

.application.yml
[source,yaml]
----
server:
  ssl:
    enabled: true
    key-alias: scg
    key-store-password: scg1234
    key-store: classpath:scg-keystore.p12
    key-store-type: PKCS12
----

Gateway routes can be routed to both http and https backends. If routing to a https backend then the Gateway can be configured to trust all downstream certificates with the following configuration:

.application.yml
[source,yaml]
----
spring:
  cloud:
    gateway:
      httpclient:
        ssl:
          useInsecureTrustManager: true
----

Using an insecure trust manager is not suitable for production. For a production deployment the Gateway can be configured with a set of known certificates that it can trust with the follwing configuration:

.application.yml
[source,yaml]
----
spring:
  cloud:
    gateway:
      httpclient:
        ssl:
          trustedX509Certificates:
          - cert1.pem
          - cert2.pem
----

If the Spring Cloud Gateway is not provisioned with trusted certificates the default trust store is used (which can be overriden with system property javax.net.ssl.trustStore).

=== TLS Handshake

The Gateway maintains a client pool that it uses to route to backends. When communicating over https the client initiates a TLS handshake. A number of timeouts are assoicated with this handshake. These timeouts can be configured (defaults shown):

.application.yml
[source,yaml]
----
spring:
  cloud:
    gateway:
      httpclient:
        ssl:
          handshake-timeout-millis: 10000
          close-notify-flush-timeout-millis: 3000
          close-notify-read-timeout-millis: 0
----

== Configuration

Configuration for Spring Cloud Gateway is driven by a collection of `RouteDefinitionLocator`s.

.RouteDefinitionLocator.java
[source,java]
----
public interface RouteDefinitionLocator {
	Flux<RouteDefinition> getRouteDefinitions();
}
----

By default, a `PropertiesRouteDefinitionLocator` loads properties using Spring Boot's `@ConfigurationProperties` mechanism.

The configuration examples above all use a shortcut notation that uses positional arguments rather than named ones. The two examples below are equivalent:

.application.yml
[source,yaml]
----
spring:
  cloud:
    gateway:
      routes:
      - id: setstatus_route
        uri: http://example.org
        filters:
        - name: SetStatus
          args:
            status: 401
      - id: setstatusshortcut_route
        uri: http://example.org
        filters:
        - SetStatus=401
----

For some usages of the gateway, properties will be adequate, but some production use cases will benefit from loading configuration from an external source, such as a database. Future milestone versions will have `RouteDefinitionLocator` implementations based off of Spring Data Repositories such as: Redis, MongoDB and Cassandra.

=== Fluent Java Routes API
To allow for simple configuration in Java, there is a fluent API defined in the `RouteLocatorBuilder` bean.

.GatewaySampleApplication.java
[source,java]
----
// static imports from GatewayFilters and RoutePredicates
@Bean
public RouteLocator customRouteLocator(RouteLocatorBuilder builder, ThrottleGatewayFilterFactory throttle) {
    return builder.routes()
            .route(r -> r.host("**.abc.org").and().path("/image/png")
                .filters(f ->
                        f.addResponseHeader("X-TestHeader", "foobar"))
                .uri("http://httpbin.org:80")
            )
            .route(r -> r.path("/image/webp")
                .filters(f ->
                        f.addResponseHeader("X-AnotherHeader", "baz"))
                .uri("http://httpbin.org:80")
            )
            .route(r -> r.order(-1)
                .host("**.throttle.org").and().path("/get")
                .filters(f -> f.filter(throttle.apply(1,
                        1,
                        10,
                        TimeUnit.SECONDS)))
                .uri("http://httpbin.org:80")
            )
            .build();
}
----

This style also allows for more custom predicate assertions. The predicates defined by `RouteDefinitionLocator` beans are combined using logical `and`. By using the fluent Java API, you can use the `and()`, `or()` and `negate()` operators on the `Predicate` class.

=== DiscoveryClient Route Definition Locator

The Gateway can be configured to create routes based on services registered with a `DiscoveryClient` compatible service registry.

To enable this, set `spring.cloud.gateway.discovery.locator.enabled=true` and make sure a `DiscoveryClient` implementation is on the classpath and enabled (such as Netflix Eureka, Consul or Zookeeper).

== Reactor Netty Access Logs

To enable Reactor Netty access logs, set `-Dreactor.netty.http.server.accessLogEnabled=true`. (It must be a Java System Property, not a Spring Boot property).

The logging system can be configured to have a separate access log file. Below is an example logback configuration:

.logback.xml
[source,xml]
----
    <appender name="accessLog" class="ch.qos.logback.core.FileAppender">
        <file>access_log.log</file>
        <encoder>
            <pattern>%msg%n</pattern>
        </encoder>
    </appender>
    <appender name="async" class="ch.qos.logback.classic.AsyncAppender">
        <appender-ref ref="accessLog" />
    </appender>

    <logger name="reactor.netty.http.server.AccessLog" level="INFO" additivity="false">
        <appender-ref ref="async"/>
    </logger>
----

== CORS Configuration

The gateway can be configured to control CORS behavior. The "global" CORS configuration is a map of URL patterns to https://docs.spring.io/spring/docs/5.0.x/javadoc-api/org/springframework/web/cors/CorsConfiguration.html[Spring Framework `CorsConfiguration`]. 

.application.yml
[source,yaml]
----
spring:
  cloud:
    gateway:
      globalcors:
        corsConfigurations:
          '[/**]':
            allowedOrigins: "http://docs.spring.io"
            allowedMethods:
            - GET
----

In the example above, CORS requests will be allowed from requests that originate from docs.spring.io for all GET requested paths.

== Actuator API

The `/gateway` actuator endpoint allows to monitor and interact with a Spring Cloud Gateway application. To be remotely accessible, the endpoint has to be https://docs.spring.io/spring-boot/docs/current/reference/html/production-ready-endpoints.html#production-ready-endpoints-enabling-endpoints[enabled] and https://docs.spring.io/spring-boot/docs/current/reference/html/production-ready-endpoints.html#production-ready-endpoints-exposing-endpoints[exposed via HTTP or JMX] in the application properties.

.application.properties
[source,properties]
----
management.endpoint.gateway.enabled=true # default value
management.endpoints.web.exposure.include=gateway
----

=== Retrieving route filters
==== Global Filters
To retrieve the <<global-filters,global filters>> applied to all routes, make a `GET` request to `/actuator/gateway/globalfilters`. The resulting response is similar to the following:

----
{
  "org.springframework.cloud.gateway.filter.LoadBalancerClientFilter@77856cc5": 10100,
  "org.springframework.cloud.gateway.filter.RouteToRequestUrlFilter@4f6fd101": 10000,
  "org.springframework.cloud.gateway.filter.NettyWriteResponseFilter@32d22650": -1,
  "org.springframework.cloud.gateway.filter.ForwardRoutingFilter@106459d9": 2147483647,
  "org.springframework.cloud.gateway.filter.NettyRoutingFilter@1fbd5e0": 2147483647,
  "org.springframework.cloud.gateway.filter.ForwardPathFilter@33a71d23": 0,
  "org.springframework.cloud.gateway.filter.AdaptCachedBodyGlobalFilter@135064ea": 2147483637,
  "org.springframework.cloud.gateway.filter.WebsocketRoutingFilter@23c05889": 2147483646
}
----

The response contains details of the global filters in place. For each global filter is provided the string representation of the filter object (e.g., `org.springframework.cloud.gateway.filter.LoadBalancerClientFilter@77856cc5`) and the corresponding <<Combined Global Filter and GatewayFilter Ordering,order>> in the filter chain.

==== Route Filters
To retrieve the <<gatewayfilter-factories,GatewayFilter factories>> applied to routes, make a `GET` request to `/actuator/gateway/routefilters`. The resulting response is similar to the following:

----
{
  "[AddRequestHeaderGatewayFilterFactory@570ed9c configClass = AbstractNameValueGatewayFilterFactory.NameValueConfig]": null,
  "[SecureHeadersGatewayFilterFactory@fceab5d configClass = Object]": null,
  "[SaveSessionGatewayFilterFactory@4449b273 configClass = Object]": null
}
----

The response contains details of the GatewayFilter factories applied to any particular route. For each factory is provided the string representation of the corresponding object (e.g., `[SecureHeadersGatewayFilterFactory@fceab5d configClass = Object]`). Note that the `null` value is due to an incomplete implementation of the endpoint controller, for that it tries to set the order of the object in the filter chain, which does not apply to a GatewayFilter factory object.

=== Refreshing the route cache
To clear the routes cache, make a `POST` request to `/actuator/gateway/refresh`. The request returns a 200 without response body.

=== Retrieving the routes defined in the gateway
To retrieve the routes defined in the gateway, make a `GET` request to `/actuator/gateway/routes`. The resulting response is similar to the following:

----
[{
  "route_id": "first_route",
  "route_object": {
    "predicate": "org.springframework.cloud.gateway.handler.predicate.PathRoutePredicateFactory$$Lambda$432/1736826640@1e9d7e7d",
    "filters": [
      "OrderedGatewayFilter{delegate=org.springframework.cloud.gateway.filter.factory.PreserveHostHeaderGatewayFilterFactory$$Lambda$436/674480275@6631ef72, order=0}"
    ]
  },
  "order": 0
},
{
  "route_id": "second_route",
  "route_object": {
    "predicate": "org.springframework.cloud.gateway.handler.predicate.PathRoutePredicateFactory$$Lambda$432/1736826640@cd8d298",
    "filters": []
  },
  "order": 0
}]
----

The response contains details of all the routes defined in the gateway. The following table describes the structure of each element (i.e., a route) of the response.

[cols="3,2,4"]
|===
| Path | Type | Description

|`route_id`
| String
| The route id.

|`route_object.predicate`
| Object
| The route predicate.

|`route_object.filters`
| Array
| The <<gatewayfilter-factories,GatewayFilter factories>> applied to the route.

|`order`
| Number
| The route order.

|===

=== Retrieving information about a particular route
To retrieve information about a single route, make a `GET` request to `/actuator/gateway/routes/{id}` (e.g., `/actuator/gateway/routes/first_route`). The resulting response is similar to the following:

----
{
  "id": "first_route",
  "predicates": [{
    "name": "Path",
    "args": {"_genkey_0":"/first"}
  }],
  "filters": [],
  "uri": "http://www.uri-destination.org",
  "order": 0
}]
----

The following table describes the structure of the response.

[cols="3,2,4"]
|===
| Path | Type | Description

|`id`
| String
| The route id.

|`predicates`
| Array
| The collection of route predicates. Each item defines the name and the arguments of a given predicate.

|`filters`
| Array
| The collection of filters applied to the route.

|`uri`
| String
| The destination URI of the route.

|`order`
| Number
| The route order.

|===

=== Creating and deleting a particular route
To create a route, make a `POST` request to `/gateway/routes/{id_route_to_create}` with a JSON body that specifies the fields of the route (see the previous subsection).

To delete a route, make a `DELETE` request to `/gateway/routes/{id_route_to_delete}`.

=== Recap: list of all endpoints
The table below summarises the Spring Cloud Gateway actuator endpoints. Note that each endpoint has `/actuator/gateway` as the base-path.

[cols="2,2,5"]
|===
| ID | HTTP Method | Description

|`globalfilters`
|GET
| Displays the list of global filters applied to the routes.

|`routefilters`
|GET
| Displays the list of GatewayFilter factories applied to a particular route.

|`refresh`
|POST
| Clears the routes cache.

|`routes`
|GET
| Displays the list of routes defined in the gateway.

|`routes/{id}`
|GET
| Displays information about a particular route.

|`routes/{id}`
|POST
| Add a new route to the gateway.

|`routes/{id}`
|DELETE
| Remove an existing route from the gateway.

|===

== Developer Guide

TODO: overview of writing custom integrations

=== Writing Custom Route Predicate Factories

TODO: document writing Custom Route Predicate Factories

=== Writing Custom GatewayFilter Factories

In order to write a GatewayFilter you will need to implement `GatewayFilterFactory`.  There is an abstract class called `AbstractGatewayFilterFactory` which you can extend.

.PreGatewayFilterFactory.java
[source,java]
----
public class PreGatewayFilterFactory extends AbstractGatewayFilterFactory<PreGatewayFilterFactory.Config> {

	public PreGatewayFilterFactory() {
		super(Config.class);
	}

	@Override
	public GatewayFilter apply(Config config) {
		// grab configuration from Config object
		return (exchange, chain) -> {
            //If you want to build a "pre" filter you need to manipulate the
            //request before calling change.filter
            ServerHttpRequest.Builder builder = exchange.getRequest().mutate();
            //use builder to manipulate the request
            return chain.filter(exchange.mutate().request(request).build());
		};
	}

	public static class Config {
        //Put the configuration properties for your filter here
	}

}
----

.PostGatewayFilterFactory.java
[source,java]
----
public class PostGatewayFilterFactory extends AbstractGatewayFilterFactory<PostGatewayFilterFactory.Config> {

	public PostGatewayFilterFactory() {
		super(Config.class);
	}

	@Override
	public GatewayFilter apply(Config config) {
		// grab configuration from Config object
		return (exchange, chain) -> {
			return chain.filter(exchange).then(Mono.fromRunnable(() -> {
				ServerHttpResponse response = exchange.getResponse();
				//Manipulate the response in some way
			}));
		};
	}

	public static class Config {
        //Put the configuration properties for your filter here
	}

}
----

=== Writing Custom Global Filters

TODO: document writing Custom Global Filters

=== Writing Custom Route Locators and Writers

TODO: document writing Custom Route Locators and Writers

== Building a Simple Gateway Using Spring MVC or Webflux

Spring Cloud Gateway provides a utility object called `ProxyExchange` which you can use inside a regular Spring web handler as a method parameter. It supports basic downstream HTTP exchanges via methods that mirror the HTTP verbs. With MVC it also supports forwarding to a local handler via the `forward()` method. To use the `ProxyExchange` just include the right module in your classpath (either `spring-cloud-gateway-mvc` or `spring-cloud-gateway-webflux`).

MVC example (proxying a request to "/test" downstream to a remote server):

```java
@RestController
@SpringBootApplication
public class GatewaySampleApplication {

	@Value("${remote.home}")
	private URI home;

	@GetMapping("/test")
	public ResponseEntity<?> proxy(ProxyExchange<byte[]> proxy) throws Exception {
		return proxy.uri(home.toString() + "/image/png").get();
	}

}
```

The same thing with Webflux:

```java
@RestController
@SpringBootApplication
public class GatewaySampleApplication {

	@Value("${remote.home}")
	private URI home;

	@GetMapping("/test")
	public Mono<ResponseEntity<?>> proxy(ProxyExchange<byte[]> proxy) throws Exception {
		return proxy.uri(home.toString() + "/image/png").get();
	}

}
```

There are convenience methods on the `ProxyExchange` to enable the handler method to discover and enhance the URI path of the incoming request. For example you might want to extract the trailing elements of a path to pass them downstream:

```java
@GetMapping("/proxy/path/**")
public ResponseEntity<?> proxyPath(ProxyExchange<byte[]> proxy) throws Exception {
  String path = proxy.path("/proxy/path/");
  return proxy.uri(home.toString() + "/foos/" + path).get();
}
```

All the features of Spring MVC or Webflux are available to Gateway handler methods. So you can inject request headers and query parameters, for instance, and you can constrain the incoming requests with declarations in the mapping annotation. See the documentation for `@RequestMapping` in Spring MVC for more details of those features.

Headers can be added to the downstream response using the `header()` methods on `ProxyExchange`.

You can also manipulate response headers (and anything else you like in the response) by adding a mapper to the `get()` etc. method. The mapper is a `Function` that takes the incoming `ResponseEntity` and converts it to an outgoing one.

First class support is provided for "sensitive" headers ("cookie" and "authorization" by default) which are not passed downstream, and for "proxy" headers (`x-forwarded-*`).<|MERGE_RESOLUTION|>--- conflicted
+++ resolved
@@ -146,19 +146,12 @@
       - id: host_route
         uri: http://example.org
         predicates:
-<<<<<<< HEAD
         - Host=**.somehost.org,**.anotherhost.org
 ----
 
+URI template variables are supported as well, such as `{sub}.myhost.org`.
+
 This route would match if the request has a `Host` header has the value `www.somehost.org` or `beta.somehost.org` or `www.anotherhost.org`.
-=======
-        - Host={sub}.somehost.org
-----
-
-Ant patterns work as well, such as `**.somehost.org`.
-
-This route would match if the request has a `Host` header has the value `www.somehost.org` or `beta.somehost.org`.
->>>>>>> 0da60bbe
 
 This predicate extracts the URI template variables (like `sub` defined in the example above) as a map of names and values and places it in the `ServerWebExchange.getAttributes()` with a key defined in `ServerWebExchangeUtils.URI_TEMPLATE_VARIABLES_ATTRIBUTE`. Those values are then available for use by <<gateway-route-filters,GatewayFilter Factories>>
 
