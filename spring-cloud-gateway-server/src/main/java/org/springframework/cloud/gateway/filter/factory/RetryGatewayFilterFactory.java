--- conflicted
+++ resolved
@@ -158,20 +158,10 @@
 
 			@Override
 			public String toString() {
-<<<<<<< HEAD
-				return filterToStringCreator(RetryGatewayFilterFactory.this).append("retries", retryConfig.getRetries())
+				return filterToStringCreator(RetryGatewayFilterFactory.this).append("routeId", retryConfig.getRouteId()).append("retries", retryConfig.getRetries())
 						.append("series", retryConfig.getSeries()).append("statuses", retryConfig.getStatuses())
 						.append("methods", retryConfig.getMethods()).append("exceptions", retryConfig.getExceptions())
 						.toString();
-=======
-				return filterToStringCreator(RetryGatewayFilterFactory.this)
-						.append("routeId", retryConfig.getRouteId())
-						.append("retries", retryConfig.getRetries())
-						.append("series", retryConfig.getSeries())
-						.append("statuses", retryConfig.getStatuses())
-						.append("methods", retryConfig.getMethods())
-						.append("exceptions", retryConfig.getExceptions()).toString();
->>>>>>> 79adb1b3
 			}
 		};
 	}
