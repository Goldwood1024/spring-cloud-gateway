/*
 * Copyright 2013-2020 the original author or authors.
 *
 * Licensed under the Apache License, Version 2.0 (the "License");
 * you may not use this file except in compliance with the License.
 * You may obtain a copy of the License at
 *
 *      https://www.apache.org/licenses/LICENSE-2.0
 *
 * Unless required by applicable law or agreed to in writing, software
 * distributed under the License is distributed on an "AS IS" BASIS,
 * WITHOUT WARRANTIES OR CONDITIONS OF ANY KIND, either express or implied.
 * See the License for the specific language governing permissions and
 * limitations under the License.
 */

package org.springframework.cloud.gateway.filter.factory;

import java.io.IOException;
import java.time.Duration;
import java.util.Map;
import java.util.concurrent.ConcurrentHashMap;
import java.util.concurrent.atomic.AtomicInteger;

import org.apache.commons.logging.Log;
import org.apache.commons.logging.LogFactory;
import org.hamcrest.CoreMatchers;
import org.junit.Rule;
import org.junit.Test;
import org.junit.runner.RunWith;
import reactor.core.publisher.Mono;

import org.springframework.beans.factory.annotation.Value;
import org.springframework.boot.SpringBootConfiguration;
import org.springframework.boot.autoconfigure.EnableAutoConfiguration;
import org.springframework.boot.test.context.SpringBootTest;
import org.springframework.boot.test.system.OutputCaptureRule;
import org.springframework.boot.web.server.LocalServerPort;
import org.springframework.cloud.client.DefaultServiceInstance;
import org.springframework.cloud.gateway.filter.GatewayFilter;
import org.springframework.cloud.gateway.filter.factory.RetryGatewayFilterFactory.RetryConfig;
import org.springframework.cloud.gateway.route.RouteLocator;
import org.springframework.cloud.gateway.route.builder.RouteLocatorBuilder;
import org.springframework.cloud.gateway.test.BaseWebClientTests;
import org.springframework.cloud.loadbalancer.annotation.LoadBalancerClient;
import org.springframework.cloud.loadbalancer.core.ServiceInstanceListSupplier;
import org.springframework.cloud.loadbalancer.support.ServiceInstanceListSuppliers;
import org.springframework.context.annotation.Bean;
import org.springframework.context.annotation.Import;
import org.springframework.http.HttpHeaders;
import org.springframework.http.HttpMethod;
import org.springframework.http.HttpStatus;
import org.springframework.http.ResponseEntity;
import org.springframework.test.annotation.DirtiesContext;
import org.springframework.test.context.ActiveProfiles;
import org.springframework.test.context.junit4.SpringRunner;
import org.springframework.web.bind.annotation.RequestBody;
import org.springframework.web.bind.annotation.RequestMapping;
import org.springframework.web.bind.annotation.RequestParam;
import org.springframework.web.bind.annotation.RestController;

import static org.assertj.core.api.Assertions.assertThat;
import static org.springframework.boot.test.context.SpringBootTest.WebEnvironment.RANDOM_PORT;

@RunWith(SpringRunner.class)
@SpringBootTest(webEnvironment = RANDOM_PORT,
		properties = { "spring.cloud.gateway.httpclient.connect-timeout=500",
				"spring.cloud.gateway.httpclient.response-timeout=2s",
				"logging.level.org.springframework.cloud.gateway.filter.factory.RetryGatewayFilterFactory=TRACE" })
@DirtiesContext
// default filter AddResponseHeader suppresses bug
// https://github.com/spring-cloud/spring-cloud-gateway/issues/1315,
// so we use only PrefixPath filter
@ActiveProfiles("retrytests")
public class RetryGatewayFilterFactoryIntegrationTests extends BaseWebClientTests {

	@Rule
	public final OutputCaptureRule capture = new OutputCaptureRule();

	@Test
	public void retryFilterGet() {
		testClient.get().uri("/retry?key=get").exchange().expectStatus().isOk().expectBody(String.class).isEqualTo("3");
	}

	@Test
	public void retryFilterFailure() {
		testClient.mutate().responseTimeout(Duration.ofSeconds(10)).build().get()
				.uri("/retryalwaysfail?key=getjavafailure&count=4").header(HttpHeaders.HOST, "www.retryjava.org")
				.exchange().expectStatus().is5xxServerError().expectBody(String.class).consumeWith(result -> {
					assertThat(result.getResponseBody()).contains("permanently broken");
				});
	}

	@Test
	public void retryWithBackoff() {
		// @formatter:off
		testClient.get()
				.uri("/retry?key=retry-with-backoff&count=3")
				.header(HttpHeaders.HOST, "www.retrywithbackoff.org")
				.exchange()
				.expectStatus().isOk()
				.expectHeader().value("X-Retry-Count", CoreMatchers.equalTo("3"));
		// @formatter:on
	}

	@Test
	public void retryFilterGetJavaDsl() {
		testClient.get().uri("/retry?key=getjava&count=2").header(HttpHeaders.HOST, "www.retryjava.org").exchange()
				.expectStatus().isOk().expectBody(String.class).isEqualTo("2");
	}

	@Test
	public void retryFilterPost() {
		testClient.post().uri("/retrypost?key=postconfig&expectedbody=HelloConfig")
				.header(HttpHeaders.HOST, "www.retrypostconfig.org").bodyValue("HelloConfig").exchange().expectStatus()
				.isOk().expectBody(String.class).isEqualTo("3");
		assertThat(this.capture.toString()).contains("disposing response connection before next iteration");
	}

	@Test
	public void retryFilterPostJavaDsl() {
		testClient.post().uri("/retrypost?key=post&expectedbody=Hello").header(HttpHeaders.HOST, "www.retryjava.org")
				.bodyValue("Hello").exchange().expectStatus().isOk().expectBody(String.class).isEqualTo("3");
	}

	@Test
	public void retryFilterPostOneTime() {
		testClient.post().uri("/retrypost?key=retryFilterPostOneTime&expectedbody=HelloGateway&count=1")
				.header(HttpHeaders.HOST, "www.retrypostonceconfig.org").bodyValue("HelloGateway").exchange()
				.expectStatus().isOk();
		assertThat(this.capture.toString()).contains("setting new iteration in attr 0");
		assertThat(this.capture.toString()).doesNotContain("setting new iteration in attr 1");
	}

	@Test
	public void retriesSleepyRequest() throws Exception {
		testClient.mutate().responseTimeout(Duration.ofSeconds(10)).build().get()
				.uri("/sleep?key=sleepyRequest&millis=3000").header(HttpHeaders.HOST, "www.retryjava.org").exchange()
				.expectStatus().isEqualTo(HttpStatus.GATEWAY_TIMEOUT);

		assertThat(TestConfig.map.get("sleepyRequest")).isNotNull().hasValue(3);
	}

	@Test
	public void shouldNotRetryWhenSleepyRequestPost() throws Exception {
		testClient.mutate().responseTimeout(Duration.ofSeconds(10)).build().post()
				.uri("/sleep?key=notRetriesSleepyRequestPost&millis=3000")
				.header(HttpHeaders.HOST, "www.retry-only-get.org").exchange().expectStatus()
				.isEqualTo(HttpStatus.GATEWAY_TIMEOUT);

		assertThat(TestConfig.map.get("notRetriesSleepyRequestPost")).isNotNull().hasValue(1);
	}

	@Test
	public void shouldNotRetryWhenSleepyRequestPostWithBody() throws Exception {
		testClient.mutate().responseTimeout(Duration.ofSeconds(10)).build().post()
				.uri("/sleep?key=notRetriesSleepyRequestPostWithBody&millis=3000")
				.header(HttpHeaders.HOST, "www.retry-only-get.org").bodyValue("retry sleepy post with body").exchange()
				.expectStatus().isEqualTo(HttpStatus.GATEWAY_TIMEOUT);

		assertThat(TestConfig.map.get("notRetriesSleepyRequestPostWithBody")).isNotNull().hasValue(1);
	}

	@Test
	public void shouldRetryWhenSleepyRequestGet() throws Exception {
		testClient.mutate().responseTimeout(Duration.ofSeconds(10)).build().get()
				.uri("/sleep?key=sleepyRequestGet&millis=3000").header(HttpHeaders.HOST, "www.retry-only-get.org")
				.exchange().expectStatus().isEqualTo(HttpStatus.GATEWAY_TIMEOUT);

		assertThat(TestConfig.map.get("sleepyRequestGet")).isNotNull().hasValue(3);
	}

	@Test
	@SuppressWarnings("unchecked")
	public void retryFilterLoadBalancedWithMultipleServers() {
		String host = "www.retrywithloadbalancer.org";
		testClient.get().uri("/get").header(HttpHeaders.HOST, host).exchange().expectStatus().isOk()
				.expectBody(Map.class).consumeWith(res -> {
					Map body = res.getResponseBody();
					assertThat(body).isNotNull();
					Map<String, Object> headers = (Map<String, Object>) body.get("headers");
					assertThat(headers).containsEntry("X-Forwarded-Host", host);
				});
	}

	@Test
	public void retryFilterSeries() {
		testClient.get().uri("/retry?key=series&failStatus=404")
				.header(HttpHeaders.HOST, "www.retryseries.org").exchange().expectStatus()
				.isOk().expectBody(String.class).isEqualTo("3");
	}

	@Test
	public void toStringFormat() {
		RetryConfig config = new RetryConfig();
		config.setRetries(4);
		config.setMethods(HttpMethod.GET);
		config.setSeries(HttpStatus.Series.SERVER_ERROR);
		config.setExceptions(IOException.class);
		GatewayFilter filter = new RetryGatewayFilterFactory().apply(config);
		assertThat(filter.toString()).contains("4").contains("[GET]").contains("[SERVER_ERROR]")
				.contains("[IOException]");
	}

	@RestController
	@EnableAutoConfiguration
	@SpringBootConfiguration
	@Import(DefaultTestConfig.class)
	@LoadBalancerClient(name = "badservice2", configuration = TestBadLoadBalancerConfig.class)
	public static class TestConfig {

		Log log = LogFactory.getLog(getClass());

		static ConcurrentHashMap<String, AtomicInteger> map = new ConcurrentHashMap<>();

		@Value("${test.uri}")
		private String uri;

		@RequestMapping("/httpbin/sleep")
		public Mono<ResponseEntity<String>> sleep(@RequestParam("key") String key,
				@RequestParam("millis") long millisToSleep) {
			AtomicInteger num = getCount(key);
			int retryCount = num.incrementAndGet();
			log.warn("Retry count: " + retryCount);
			return Mono.delay(Duration.ofMillis(millisToSleep)).thenReturn(ResponseEntity.status(HttpStatus.OK)
					.header("X-Retry-Count", String.valueOf(retryCount)).body("slept " + millisToSleep + " ms"));
		}

		@RequestMapping("/httpbin/retryalwaysfail")
		public ResponseEntity<String> retryalwaysfail(@RequestParam("key") String key,
				@RequestParam(name = "count", defaultValue = "3") int count) {
			AtomicInteger num = getCount(key);
			int i = num.incrementAndGet();
			log.warn("Retry count: " + i);
			return ResponseEntity.status(HttpStatus.INTERNAL_SERVER_ERROR).header("X-Retry-Count", String.valueOf(i))
					.body("permanently broken");
		}

		@RequestMapping("/httpbin/retrypost")
		public ResponseEntity<String> retrypost(@RequestParam("key") String key,
				@RequestParam(name = "count", defaultValue = "3") int count,
<<<<<<< HEAD
				@RequestParam("expectedbody") String expectedbody, @RequestBody String body) {
			ResponseEntity<String> response = retry(key, count);
=======
				@RequestParam("expectedbody") String expectedbody,
				@RequestBody String body) {
			ResponseEntity<String> response = retry(key, count, null);
>>>>>>> 7cb009d2
			if (!expectedbody.equals(body)) {
				AtomicInteger num = getCount(key);
				return ResponseEntity.status(HttpStatus.INTERNAL_SERVER_ERROR)
						.header("X-Retry-Count", String.valueOf(num)).body("body did not match on try" + num);
			}
			return response;
		}

		@RequestMapping("/httpbin/retry")
		public ResponseEntity<String> retry(@RequestParam("key") String key,
				@RequestParam(name = "count", defaultValue = "3") int count,
				@RequestParam(name = "failStatus", required = false) Integer failStatus) {
			AtomicInteger num = getCount(key);
			int i = num.incrementAndGet();
			log.warn("Retry count: " + i);
			String body = String.valueOf(i);
			if (i < count) {
<<<<<<< HEAD
				return ResponseEntity.status(HttpStatus.INTERNAL_SERVER_ERROR).header("X-Retry-Count", body)
=======
				HttpStatus httpStatus = HttpStatus.INTERNAL_SERVER_ERROR;
				if (failStatus != null) {
					httpStatus = HttpStatus.resolve(failStatus);
				}
				return ResponseEntity.status(httpStatus).header("X-Retry-Count", body)
>>>>>>> 7cb009d2
						.body("temporarily broken");
			}
			return ResponseEntity.status(HttpStatus.OK).header("X-Retry-Count", body).body(body);
		}

		AtomicInteger getCount(String key) {
			return map.computeIfAbsent(key, s -> new AtomicInteger());
		}

		@Bean
		public RouteLocator hystrixRouteLocator(RouteLocatorBuilder builder) {
<<<<<<< HEAD
			return builder.routes().route("retry_java",
					r -> r.host("**.retryjava.org")
=======
			return builder.routes()
					.route("retry_java", r -> r.host("**.retryjava.org")
							.filters(f -> f.prefixPath("/httpbin")
									.retry(config -> config.setRetries(2)
											.setMethods(HttpMethod.POST, HttpMethod.GET)))
							.uri(uri))
					.route("retry_series", r -> r.host("**.retryseries.org")
							.filters(f -> f.prefixPath("/httpbin")
									.retry(config -> config.setRetries(2)
											.setSeries(HttpStatus.Series.CLIENT_ERROR)))
							.uri(uri))
					.route("retry_only_get", r -> r.host("**.retry-only-get.org")
>>>>>>> 7cb009d2
							.filters(f -> f.prefixPath("/httpbin")
									.retry(config -> config.setRetries(2).setMethods(HttpMethod.POST, HttpMethod.GET)))
							.uri(uri))
					.route("retry_only_get",
							r -> r.host("**.retry-only-get.org")
									.filters(f -> f.prefixPath("/httpbin")
											.retry(config -> config.setRetries(2).setMethods(HttpMethod.GET)))
									.uri(uri))
					.route("retry_with_backoff", r -> r.host("**.retrywithbackoff.org")
							.filters(f -> f.prefixPath("/httpbin").retry(config -> {
								config.setRetries(2).setBackoff(Duration.ofMillis(100), null, 2, true);
							})).uri(uri))

					.route("retry_with_loadbalancer",
							r -> r.host("**.retrywithloadbalancer.org")
									.filters(f -> f.prefixPath("/httpbin").retry(config -> config.setRetries(2)))
									.uri("lb://badservice2"))
					.build();
		}

	}

	protected static class TestBadLoadBalancerConfig {

		@LocalServerPort
		protected int port = 0;

		@Bean
		public ServiceInstanceListSupplier staticServiceInstanceListSupplier() {
			return ServiceInstanceListSuppliers.from("badservice2",
					new DefaultServiceInstance("doesnotexist1", "badservice2", "localhost.domain.doesnot.exist", port,
							true),
					new DefaultServiceInstance("badservice2-1", "badservice2", "localhost", port, false));
		}

	}

}<|MERGE_RESOLUTION|>--- conflicted
+++ resolved
@@ -239,14 +239,8 @@
 		@RequestMapping("/httpbin/retrypost")
 		public ResponseEntity<String> retrypost(@RequestParam("key") String key,
 				@RequestParam(name = "count", defaultValue = "3") int count,
-<<<<<<< HEAD
 				@RequestParam("expectedbody") String expectedbody, @RequestBody String body) {
-			ResponseEntity<String> response = retry(key, count);
-=======
-				@RequestParam("expectedbody") String expectedbody,
-				@RequestBody String body) {
 			ResponseEntity<String> response = retry(key, count, null);
->>>>>>> 7cb009d2
 			if (!expectedbody.equals(body)) {
 				AtomicInteger num = getCount(key);
 				return ResponseEntity.status(HttpStatus.INTERNAL_SERVER_ERROR)
@@ -264,15 +258,11 @@
 			log.warn("Retry count: " + i);
 			String body = String.valueOf(i);
 			if (i < count) {
-<<<<<<< HEAD
-				return ResponseEntity.status(HttpStatus.INTERNAL_SERVER_ERROR).header("X-Retry-Count", body)
-=======
 				HttpStatus httpStatus = HttpStatus.INTERNAL_SERVER_ERROR;
 				if (failStatus != null) {
 					httpStatus = HttpStatus.resolve(failStatus);
 				}
 				return ResponseEntity.status(httpStatus).header("X-Retry-Count", body)
->>>>>>> 7cb009d2
 						.body("temporarily broken");
 			}
 			return ResponseEntity.status(HttpStatus.OK).header("X-Retry-Count", body).body(body);
@@ -284,12 +274,8 @@
 
 		@Bean
 		public RouteLocator hystrixRouteLocator(RouteLocatorBuilder builder) {
-<<<<<<< HEAD
 			return builder.routes().route("retry_java",
 					r -> r.host("**.retryjava.org")
-=======
-			return builder.routes()
-					.route("retry_java", r -> r.host("**.retryjava.org")
 							.filters(f -> f.prefixPath("/httpbin")
 									.retry(config -> config.setRetries(2)
 											.setMethods(HttpMethod.POST, HttpMethod.GET)))
@@ -298,11 +284,6 @@
 							.filters(f -> f.prefixPath("/httpbin")
 									.retry(config -> config.setRetries(2)
 											.setSeries(HttpStatus.Series.CLIENT_ERROR)))
-							.uri(uri))
-					.route("retry_only_get", r -> r.host("**.retry-only-get.org")
->>>>>>> 7cb009d2
-							.filters(f -> f.prefixPath("/httpbin")
-									.retry(config -> config.setRetries(2).setMethods(HttpMethod.POST, HttpMethod.GET)))
 							.uri(uri))
 					.route("retry_only_get",
 							r -> r.host("**.retry-only-get.org")
